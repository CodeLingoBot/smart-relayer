--- conflicted
+++ resolved
@@ -24,11 +24,7 @@
 )
 
 const (
-<<<<<<< HEAD
-	version = "9.1.0-dev"
-=======
-	version = "8.2.1"
->>>>>>> 2325c611
+	version = "8.3.1"
 )
 
 var (
