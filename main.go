--- conflicted
+++ resolved
@@ -25,11 +25,7 @@
 )
 
 const (
-<<<<<<< HEAD
 	version = "8.6.0"
-=======
-	version = "8.5.2"
->>>>>>> 62bfa8fa
 )
 
 var (
